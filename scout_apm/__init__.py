from os import getpid

from scout_apm.django.signals import DjangoSignals
from scout_apm.instruments.sql import SQLInstrument
from scout_apm.instruments.template import TemplateInstrument
from scout_apm.instruments.view import ViewInstrument
from scout_apm.samplers.samplers import Samplers
from scout_apm.core_agent_manager import CoreAgentManager
<<<<<<< HEAD
=======

>>>>>>> 7d44e041

def install():
    print('APM Launching on PID:', getpid())
    SQLInstrument.install()
    TemplateInstrument.install()
    ViewInstrument.install()
    DjangoSignals.install()

    CoreAgentManager().launch()

# XXX: This blocks manage.py's web server, since it starts a permanent thread
# Look into how to run after forking in django. Across distinct kinds of web
# servers?
#
# Samplers.install()<|MERGE_RESOLUTION|>--- conflicted
+++ resolved
@@ -6,10 +6,7 @@
 from scout_apm.instruments.view import ViewInstrument
 from scout_apm.samplers.samplers import Samplers
 from scout_apm.core_agent_manager import CoreAgentManager
-<<<<<<< HEAD
-=======
 
->>>>>>> 7d44e041
 
 def install():
     print('APM Launching on PID:', getpid())
